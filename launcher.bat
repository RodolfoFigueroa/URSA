<<<<<<< HEAD
docker run -i -t -v bidcache:/app/data/cache -p 8050:8050 bid-urban-growth
=======
docker run -it -v bidcache:/app/data/cache -p 8050:8050 bid-urban-growth
>>>>>>> 8cb4f2f3
<|MERGE_RESOLUTION|>--- conflicted
+++ resolved
@@ -1,5 +1 @@
-<<<<<<< HEAD
-docker run -i -t -v bidcache:/app/data/cache -p 8050:8050 bid-urban-growth
-=======
 docker run -it -v bidcache:/app/data/cache -p 8050:8050 bid-urban-growth
->>>>>>> 8cb4f2f3
