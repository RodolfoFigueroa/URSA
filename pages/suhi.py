--- conflicted
+++ resolved
@@ -13,7 +13,11 @@
 
 path_fua = Path("./data/output/cities/")
 
-dash.register_page(__name__, title="URSA", path_template="suhi/<country>/<city>")
+dash.register_page(
+    __name__,
+    title='URSA',
+    path_template='suhi/<country>/<city>'
+)
 
 WELCOME_CONTENT = [
     html.P(
@@ -21,7 +25,10 @@
             "Este apartado muestra un análisis sobre ",
             html.Strong("islas de calor"),
             " y el potencial impacto de estrategias de mitigación. La ",
-            html.A("metodología", href="https://www.mdpi.com/2072-4292/11/1/48"),
+            html.A(
+                "metodología",
+                href="https://www.mdpi.com/2072-4292/11/1/48"
+            ),
             (
                 " (Zhou et al., 2018) para identificar islas de calor "
                 "consiste en contrastar la temperatura promedio anual de un "
@@ -142,11 +149,18 @@
     "mezcla de varias coberturas, como xsparte del proceso de urbanización."
 )
 
-MEAN_TEMPERATURE_STYLE = {"font-weight": "lighter", "font-size": "3rem"}
-
-SUBTITLE_STYLE = {"font-size": "100"}
-
-RESULT_STYLE = {"font-weight": "lighter"}
+MEAN_TEMPERATURE_STYLE = {
+    'font-weight': 'lighter',
+    'font-size': '3rem'
+}
+
+SUBTITLE_STYLE = {
+    'font-size': '100'
+}
+
+RESULT_STYLE = {
+    'font-weight': 'lighter'
+}
 
 STRATEGIES = {
     "strat-vegetacion": {
@@ -411,8 +425,7 @@
     # ),
     # MAP_TEXT,
     # "Categoría de temperatura en islas de calor",
-    # ),
-    # ]
+    # ), ]
     # )
 
     map_and_checks = html.Div(
@@ -461,13 +474,7 @@
 
     welcomeAlert = dbc.Alert(WELCOME_CONTENT, color="secondary")
     mapIntroAlert = dbc.Alert(MAP_INTRO_TEXT, color="light")
-<<<<<<< HEAD
-    download_button = html.Div(
-        [
-            dbc.Button("Descargar datos", id="btn-csv", color="light"),
-            dcc.Download(id="download-dataframe-csv"),
-        ]
-=======
+
     download_button = html.Div([
             dbc.Button('Descargar a disco',
                         id='btn-csv',
@@ -515,24 +522,7 @@
                 target="tooltip-target04",
             )
     ])
-
-    layout = pageContentLayout(
-        pageTitle="Islas de calor",
-        alerts=[welcomeAlert, mapIntroAlert, download_button, download_button_rasters],
-        content=[
-            map_and_checks,
-            plots,
-        ],
->>>>>>> c994ed59
-    )
-
-    download_button_rasters = html.Div(
-        [
-            dbc.Button("Descargar rasters", id="btn-rasters-suhi", color="light"),
-            html.Span(id="btn-rasters-suhi-output", style={"verticalAlign": "middle"}),
-        ]
-    )
-
+    
     layout = newPageLayout(map_and_checks, [right_side(globalUrbanMeanTemp)], plots, [welcomeAlert, mapIntroAlert], [download_button, download_button_rasters])
 
     return layout
